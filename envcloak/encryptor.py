import os
import base64
import json
from pathlib import Path
from cryptography.hazmat.primitives.ciphers import Cipher, algorithms, modes
from cryptography.hazmat.primitives.kdf.pbkdf2 import PBKDF2HMAC
from cryptography.hazmat.primitives import hashes
from cryptography.hazmat.backends import default_backend
import click
from click import style
from envcloak.exceptions import (
    InvalidSaltException,
    InvalidKeyException,
    EncryptionException,
    DecryptionException,
    FileEncryptionException,
    FileDecryptionException,
    IntegrityCheckFailedException,
)
from envcloak.constants import NONCE_SIZE, KEY_SIZE, SALT_SIZE
from envcloak.utils import compute_sha256, debug_log


def derive_key(password: str, salt: bytes) -> bytes:
    """
    Derive a cryptographic key from a password and salt using PBKDF2.
    :param password: User-provided password.
    :param salt: Salt for key derivation (must be 16 bytes).
    :return: Derived key (32 bytes for AES-256).
    """
    if len(salt) != SALT_SIZE:
        raise InvalidSaltException(
            details=f"Expected salt of size {SALT_SIZE}, got {len(salt)} bytes."
        )
    try:
        kdf = PBKDF2HMAC(
            algorithm=hashes.SHA256(),
            length=KEY_SIZE,
            salt=salt,
            iterations=100000,
            backend=default_backend(),
        )
        return kdf.derive(password.encode())
    except Exception as e:
        raise InvalidKeyException(details=str(e)) from e


def generate_salt() -> bytes:
    """
    Generate a secure random salt of the standard size.
    :return: Randomly generated salt (16 bytes).
    """
    try:
        return os.urandom(SALT_SIZE)
    except Exception as e:
        raise EncryptionException(details=f"Failed to generate salt: {str(e)}") from e


def encrypt(data: str, key: bytes) -> dict:
    """
    Encrypt the given data using AES-256-GCM.

    :param data: Plaintext data to encrypt.
    :param key: Encryption key (32 bytes for AES-256).
    :return: Dictionary with encrypted data, nonce, and associated metadata.
    """
    try:
        nonce = os.urandom(NONCE_SIZE)  # Generate a secure random nonce
        cipher = Cipher(
            algorithms.AES(key), modes.GCM(nonce), backend=default_backend()
        )
        encryptor = cipher.encryptor()
        ciphertext = encryptor.update(data.encode()) + encryptor.finalize()

        return {
            "ciphertext": base64.b64encode(ciphertext).decode(),
            "nonce": base64.b64encode(nonce).decode(),
            "tag": base64.b64encode(encryptor.tag).decode(),
        }
    except Exception as e:
        raise EncryptionException(details=str(e)) from e


def decrypt(encrypted_data: dict, key: bytes, validate_integrity: bool = True) -> str:
    """
    Decrypt the given encrypted data using AES-256-GCM.

    :param encrypted_data: Dictionary containing ciphertext, nonce, and tag.
    :param key: Decryption key (32 bytes for AES-256).
    :param validate_integrity: Whether to enforce integrity checks (default: True).
    :return: Decrypted plaintext.
    """
    try:
        nonce = base64.b64decode(encrypted_data["nonce"])
        ciphertext = base64.b64decode(encrypted_data["ciphertext"])
        tag = base64.b64decode(encrypted_data["tag"])

        cipher = Cipher(
            algorithms.AES(key), modes.GCM(nonce, tag), backend=default_backend()
        )
        decryptor = cipher.decryptor()
        plaintext = decryptor.update(ciphertext) + decryptor.finalize()

        if validate_integrity:
            # Validate plaintext hash if present
            if "sha" in encrypted_data:
                sha_hash = compute_sha256(plaintext.decode())
                if sha_hash != encrypted_data["sha"]:
                    raise IntegrityCheckFailedException(
                        details="Integrity check failed! The file may have been tampered with or corrupted."
                    )

        return plaintext.decode()
    except Exception as e:
        raise DecryptionException(details=str(e)) from e


def encrypt_file(input_file: str, output_file: str, key: bytes):
    """
    Encrypt the contents of a file and write the result to another file,
    including SHA-256 of the entire encrypted JSON structure.
    """
    try:
        with open(input_file, "r", encoding="utf-8") as infile:
            data = infile.read()

        # Encrypt plaintext
        encrypted_data = encrypt(data, key)

        # Compute hash of plaintext for integrity
        encrypted_data["sha"] = compute_sha256(data)
<<<<<<< HEAD
        # print(
        #    f"Debug: SHA-256 hash of plaintext during encryption: {encrypted_data['sha']}"
        # )
=======
>>>>>>> 48a0b906

        # Compute hash of the entire encrypted structure
        file_hash = compute_sha256(json.dumps(encrypted_data, ensure_ascii=False))
        encrypted_data["file_sha"] = file_hash  # Store this hash in the structure
<<<<<<< HEAD
        # print(
        #    f"Debug: SHA-256 hash of encrypted structure (file_sha): {encrypted_data['file_sha']}"
        # )
=======
>>>>>>> 48a0b906

        with open(output_file, "w", encoding="utf-8") as outfile:
            json.dump(encrypted_data, outfile, ensure_ascii=False)
    except Exception as e:
        raise FileEncryptionException(details=str(e)) from e


def decrypt_file(
    input_file: str, output_file: str, key: bytes, validate_integrity: bool = True
):
    """
    Decrypt the contents of a file and validate SHA-256 integrity for both
    the plaintext and the encrypted file.

    :param input_file: Path to the encrypted input file.
    :param output_file: Path to save the decrypted file.
    :param key: Encryption key (32 bytes for AES-256).
    :param validate_integrity: Whether to enforce integrity checks (default: True).
    """
    try:
        with open(input_file, "r", encoding="utf-8") as infile:
            encrypted_data = json.load(infile)

        if validate_integrity:
            # Validate hash of the entire encrypted file (excluding file_sha)
            expected_file_sha = encrypted_data.get("file_sha")
            if expected_file_sha:
                # Exclude "file_sha" itself from the recomputed hash
                data_to_hash = encrypted_data.copy()
                data_to_hash.pop("file_sha")
                actual_file_sha = compute_sha256(
                    json.dumps(data_to_hash, ensure_ascii=False)
                )
                # print(f"Debug: Stored file_sha: {expected_file_sha}")
                # print(f"Debug: Computed file_sha: {actual_file_sha}")
                if expected_file_sha != actual_file_sha:
                    raise IntegrityCheckFailedException(
                        details="Encrypted file integrity check failed! The file may have been tampered with or corrupted."
                    )
            else:
                click.echo(
                    style(
                        "⚠️  Warning: file_sha missing. Encrypted file integrity check skipped.",
                        fg="yellow",
                    )
                )

        # Decrypt the plaintext
        decrypted_data = decrypt(
            encrypted_data, key, validate_integrity=validate_integrity
        )

        if validate_integrity:
            # Validate hash of plaintext
            if "sha" in encrypted_data:
                sha_hash = compute_sha256(decrypted_data)
                # print(f"Debug: Stored sha: {encrypted_data['sha']}")
                # print(f"Debug: Computed sha: {sha_hash}")
                if sha_hash != encrypted_data["sha"]:
                    raise IntegrityCheckFailedException(
                        details="Decrypted plaintext integrity check failed! The file may have been tampered with or corrupted."
                    )
            else:
                click.echo(
                    style(
                        "⚠️  Warning: sha missing. Plaintext integrity check skipped.",
                        fg="yellow",
                    )
                )

        # Write plaintext to the output file
        with open(output_file, "w", encoding="utf-8") as outfile:
            outfile.write(decrypted_data)
    except Exception as e:
        raise FileDecryptionException(details=str(e)) from e


def traverse_and_process_files(
    input_dir, output_dir, key, dry_run, debug, process_file, recursion=False
):
    """
    Traverse a directory recursively if `recursion` is enabled, process files,
    and replicate the directory structure in output_dir.

    :param input_dir: Source directory to traverse.
    :param output_dir: Target directory to replicate structure and save processed files.
    :param key: Encryption/decryption key.
    :param dry_run: Flag indicating if the operation should be simulated without making changes.
    :param debug: Debug flag for verbose logging.
    :param process_file: Callable to process individual files.
    :param recursion: Flag to enable or disable recursive traversal.
    """
    input_dir = Path(input_dir)
    output_dir = Path(output_dir)

    files_to_process = input_dir.rglob("*") if recursion else input_dir.iterdir()

    for file_path in files_to_process:
        if file_path.is_file():
            relative_path = file_path.relative_to(input_dir)
            target_path = output_dir / relative_path
            target_path.parent.mkdir(parents=True, exist_ok=True)

            if not dry_run:
                process_file(file_path, target_path, key, debug)
            else:
                debug_log(f"Dry-run: Would process {file_path} -> {target_path}", debug)<|MERGE_RESOLUTION|>--- conflicted
+++ resolved
@@ -129,22 +129,10 @@
 
         # Compute hash of plaintext for integrity
         encrypted_data["sha"] = compute_sha256(data)
-<<<<<<< HEAD
-        # print(
-        #    f"Debug: SHA-256 hash of plaintext during encryption: {encrypted_data['sha']}"
-        # )
-=======
->>>>>>> 48a0b906
 
         # Compute hash of the entire encrypted structure
         file_hash = compute_sha256(json.dumps(encrypted_data, ensure_ascii=False))
         encrypted_data["file_sha"] = file_hash  # Store this hash in the structure
-<<<<<<< HEAD
-        # print(
-        #    f"Debug: SHA-256 hash of encrypted structure (file_sha): {encrypted_data['file_sha']}"
-        # )
-=======
->>>>>>> 48a0b906
 
         with open(output_file, "w", encoding="utf-8") as outfile:
             json.dump(encrypted_data, outfile, ensure_ascii=False)
